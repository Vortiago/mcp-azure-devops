[build-system]
requires = ["setuptools>=42", "wheel"]
build-backend = "setuptools.build_meta"

[project]
name = "mcp-azure-devops"
description = "A Model Context Protocol (MCP) server for Azure DevOps"
version = "0.6.0"
authors = [
    {name = "Atle H. Havsø", email = "atle@havso.net"},
]
requires-python = ">=3.10"
readme = "README.md"
license = {file = "LICENSE"}
dependencies = [
    "azure-devops>=7.1.0b4",
    "mcp>=1.9.1",
]

[project.scripts]
mcp-azure-devops = "mcp_azure_devops.server:main"

[project.urls]
"Homepage" = "https://github.com/Vortiago/mcp-azure-devops"
"Bug Tracker" = "https://github.com/Vortiago/mcp-azure-devops/issues"

[project.optional-dependencies]
dev = [
    "mcp[cli]>=1.9.1",
    "pytest>=7.0.0",
    "pytest-asyncio>=0.21.0",
    "ruff>=0.0.267",
    "anyio>=3.6.2",
<<<<<<< HEAD
    "pyright>=1.1.350",
    "trio>=0.22.0",
=======
    "pyright>=1.1.401",
>>>>>>> 301995e8
]

[tool.setuptools]
package-dir = {"" = "src"}

[tool.pytest.ini_options]
testpaths = ["tests"]
python_files = "test_*.py"
python_functions = "test_*"

[tool.ruff]
line-length = 79
target-version = "py310"
extend-exclude = ["docs"]

[tool.ruff.lint]
select = ["E", "F", "I"]

[tool.pyright]
exclude = [
    "**/node_modules",
    "**/__pycache__",
    "**/.*",
    "docs/",
    "pyproject.toml"
]
<|MERGE_RESOLUTION|>--- conflicted
+++ resolved
@@ -31,12 +31,8 @@
     "pytest-asyncio>=0.21.0",
     "ruff>=0.0.267",
     "anyio>=3.6.2",
-<<<<<<< HEAD
-    "pyright>=1.1.350",
+    "pyright>=1.1.401",
     "trio>=0.22.0",
-=======
-    "pyright>=1.1.401",
->>>>>>> 301995e8
 ]
 
 [tool.setuptools]
